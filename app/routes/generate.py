--- conflicted
+++ resolved
@@ -2,12 +2,7 @@
 from pydantic import BaseModel
 from typing import Optional, List, Dict, Any
 
-<<<<<<< HEAD
 from ..services.service_compatibility import migration_manager
-=======
-# Import des services originaux et de la couche de compatibilité
-from ..services.generate_service import generate_service
->>>>>>> c58fc1e5
 from ..services.settings_service import settings_service
 from ..services.llm_service import llm_service
 
@@ -43,15 +38,9 @@
     et en l'envoyant au modèle LLM choisi par l'utilisateur.
     """
     try:
-<<<<<<< HEAD
         # Utiliser le modèle spécifié pour cette requête si fourni
         generate_service = migration_manager.get_generate_service()
         result = generate_service.generate_response(
-=======
-        # Utiliser le service approprié pour cette requête
-        active_generate_service = get_generate_service()
-        result = active_generate_service.generate_response(
->>>>>>> c58fc1e5
             discussion_id=request.discussion_id,
             settings_id=request.settings_id,
             current_message=request.current_message,
