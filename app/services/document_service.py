import logging
import os
from typing import List, Dict, Any, Optional
from .qdrant_service import QdrantService
from .document_upload_service import DocumentUploadService

logger = logging.getLogger(__name__)

class DocumentService:
    """
    Service de gestion des documents.
    Permet de récupérer, lister et supprimer des documents en utilisant Qdrant.
    La création des documents reste dans DocumentUploadService.
    """

    def __init__(self):
        self.collection_name = "documents"
        self.qdrant_service = QdrantService()
        self.upload_service = DocumentUploadService()
<<<<<<< HEAD
        logger.info(f"Service de document initialisé avec la collection '{self.collection_name}'.")
        
        # Initialisation paresseuse de la collection (sera créée lors du premier usage)
        self._collection_initialized = False

    def _ensure_collection_exists(self):
        """
        S'assure que la collection existe, la crée si nécessaire.
        Méthode appelée paresseusement lors du premier accès.
        """
        if not self._collection_initialized:
            try:
=======
        self._initialized = False
        logger.info(f"Service de document créé (initialisation différée)")
    
    def _ensure_initialized(self):
        """Initialise la collection si ce n'est pas déjà fait."""
        if not self._initialized:
            try:
                # Vérifier si la collection existe, sinon la créer
>>>>>>> c58fc1e5
                if not self.qdrant_service.collection_exists(self.collection_name):
                    self.qdrant_service.create_collection(
                        collection_name=self.collection_name,
                        vector_size=1536,  # Taille standard pour les embeddings
                        distance="Cosine"
                    )
                    logger.info(f"Collection '{self.collection_name}' créée.")
<<<<<<< HEAD
                self._collection_initialized = True
            except Exception as e:
                logger.warning(f"Impossible de vérifier/créer la collection: {e}")
                # Continue sans erreur pour permettre l'initialisation du service
=======
                self._initialized = True
                logger.info(f"Service de document initialisé avec la collection '{self.collection_name}'.")
            except Exception as e:
                logger.warning(f"Impossible d'initialiser la collection: {e}")
                # Continuer en mode dégradé
>>>>>>> c58fc1e5

    def get_document(self, document_id: str) -> Dict[str, Any]:
        """
        Récupère les informations d'un document à partir de son identifiant.
        
        :param document_id: Identifiant unique du document.
        :return: Dictionnaire contenant les informations du document.
        :raises ValueError: Si le document n'est pas trouvé.
        """
<<<<<<< HEAD
        self._ensure_collection_exists()
=======
        self._ensure_initialized()  # Initialiser si nécessaire
>>>>>>> c58fc1e5
        try:
            # Récupérer les métadonnées depuis Qdrant
            records = self.qdrant_service.get_document(
                collection_name=self.collection_name,
                document_id=document_id
            )
            
            if not records:
                return {
                    "document_id": document_id,
                    "metadata": {}
                }
            
            # Extraire les métadonnées du premier enregistrement
            metadata = records[0].payload if records else {}
            
            return {
                "document_id": document_id,
                "metadata": metadata
            }
            
        except Exception as e:
            logger.error(f"Erreur lors de la récupération du document {document_id}: {e}")
            raise ValueError(f"Document non trouvé: {e}")

    def list_documents(self) -> List[Dict[str, Any]]:
        """
        Liste tous les documents disponibles directement depuis Qdrant.
        
        :return: Liste des documents avec leurs métadonnées.
        """
        self._ensure_collection_exists()
        try:
            # Récupérer directement les points depuis Qdrant
            response = self.qdrant_service.client.scroll(
                collection_name=self.collection_name,
                limit=1000,  # Limite raisonnable pour éviter de surcharger la mémoire
                with_payload=True,
                with_vectors=False  # On n'a pas besoin des vecteurs pour le listing
            )
            
            # Extraire les points de la réponse
            points = response[0]
            
            # Transformer les points en documents
            documents = []
            for point in points:
                documents.append({
                    "document_id": point.id,
                    "metadata": point.payload if point.payload else {}
                })
            
            return documents
            
        except Exception as e:
            logger.error(f"Erreur lors du listage des documents depuis Qdrant: {e}")
            return []

    def delete_document(self, document_id: str) -> bool:
        """
        Supprime un document de Qdrant.
        
        :param document_id: Identifiant unique du document.
        :return: True si la suppression a réussi.
        :raises ValueError: Si une erreur survient lors de la suppression.
        """
        self._ensure_collection_exists()
        try:
            # Supprimer les métadonnées de Qdrant
            self.qdrant_service.delete_document(
                collection_name=self.collection_name,
                document_id=document_id
            )
            
            return True
            
        except Exception as e:
            logger.error(f"Erreur lors de la suppression du document {document_id}: {e}")
            raise ValueError(f"Erreur lors de la suppression: {e}")

    def update_document_metadata(self, document_id: str, metadata: Dict[str, Any]) -> Dict[str, Any]:
        """
        Met à jour les métadonnées d'un document.
        
        :param document_id: Identifiant unique du document.
        :param metadata: Nouvelles métadonnées à associer au document.
        :return: Document mis à jour avec ses métadonnées.
        :raises ValueError: Si le document n'est pas trouvé.
        """
        self._ensure_collection_exists()
        try:
            # Mettre à jour les métadonnées dans Qdrant
            self.qdrant_service.update_document_metadata(
                collection_name=self.collection_name,
                document_id=document_id,
                new_metadata=metadata
            )
            
            return {
                "document_id": document_id,
                "metadata": metadata
            }
            
        except Exception as e:
            logger.error(f"Erreur lors de la mise à jour des métadonnées du document {document_id}: {e}")
            raise ValueError(f"Document non trouvé ou erreur de mise à jour: {e}")


<<<<<<< HEAD
# Instance du service de documents
=======
# Instance globale du service de documents
>>>>>>> c58fc1e5
document_service = DocumentService() <|MERGE_RESOLUTION|>--- conflicted
+++ resolved
@@ -17,8 +17,7 @@
         self.collection_name = "documents"
         self.qdrant_service = QdrantService()
         self.upload_service = DocumentUploadService()
-<<<<<<< HEAD
-        logger.info(f"Service de document initialisé avec la collection '{self.collection_name}'.")
+ logger.info(f"Service de document initialisé avec la collection '{self.collection_name}'.")
         
         # Initialisation paresseuse de la collection (sera créée lors du premier usage)
         self._collection_initialized = False
@@ -30,16 +29,6 @@
         """
         if not self._collection_initialized:
             try:
-=======
-        self._initialized = False
-        logger.info(f"Service de document créé (initialisation différée)")
-    
-    def _ensure_initialized(self):
-        """Initialise la collection si ce n'est pas déjà fait."""
-        if not self._initialized:
-            try:
-                # Vérifier si la collection existe, sinon la créer
->>>>>>> c58fc1e5
                 if not self.qdrant_service.collection_exists(self.collection_name):
                     self.qdrant_service.create_collection(
                         collection_name=self.collection_name,
@@ -47,18 +36,11 @@
                         distance="Cosine"
                     )
                     logger.info(f"Collection '{self.collection_name}' créée.")
-<<<<<<< HEAD
                 self._collection_initialized = True
             except Exception as e:
                 logger.warning(f"Impossible de vérifier/créer la collection: {e}")
                 # Continue sans erreur pour permettre l'initialisation du service
-=======
-                self._initialized = True
-                logger.info(f"Service de document initialisé avec la collection '{self.collection_name}'.")
-            except Exception as e:
-                logger.warning(f"Impossible d'initialiser la collection: {e}")
-                # Continuer en mode dégradé
->>>>>>> c58fc1e5
+
 
     def get_document(self, document_id: str) -> Dict[str, Any]:
         """
@@ -68,11 +50,8 @@
         :return: Dictionnaire contenant les informations du document.
         :raises ValueError: Si le document n'est pas trouvé.
         """
-<<<<<<< HEAD
         self._ensure_collection_exists()
-=======
-        self._ensure_initialized()  # Initialiser si nécessaire
->>>>>>> c58fc1e5
+
         try:
             # Récupérer les métadonnées depuis Qdrant
             records = self.qdrant_service.get_document(
@@ -181,9 +160,6 @@
             raise ValueError(f"Document non trouvé ou erreur de mise à jour: {e}")
 
 
-<<<<<<< HEAD
 # Instance du service de documents
-=======
-# Instance globale du service de documents
->>>>>>> c58fc1e5
+
 document_service = DocumentService() 