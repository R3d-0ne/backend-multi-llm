import os
import logging
from qdrant_client import QdrantClient
from qdrant_client.http import models
from typing import List, Dict, Any, Optional, Union
from qdrant_client.http.models import Record, QueryResponse
import inspect
import json
from qdrant_client.models import NamedVector

from .config_service import config_service

# Configuration du logging
logging.basicConfig(level=logging.INFO)
logger = logging.getLogger(__name__)

<<<<<<< HEAD
=======
# Charger les variables d'environnement
load_dotenv()

# Configuration Qdrant
QDRANT_HOST = os.getenv("QDRANT_HOST", "localhost")
QDRANT_PORT = int(os.getenv("QDRANT_PORT", 6333))

# Mode développement pour éviter les erreurs de connexion
DEV_MODE = os.getenv("DEV_MODE", "false").lower() == "true"

>>>>>>> c58fc1e5

class QdrantService:
    _instance = None
    client: QdrantClient = None

    def __new__(cls):
        """Implémentation du pattern Singleton"""
        if cls._instance is None:
            cls._instance = super(QdrantService, cls).__new__(cls)
            try:
                cls._instance._initialize()
            except Exception as e:
                logger.error(f"Erreur d'initialisation: {e}")
                cls._instance = None
                raise
        return cls._instance

    def _initialize(self):
        """Initialise la connexion à Qdrant"""
        try:
            self.client = QdrantClient(
                host=config_service.qdrant.host,
                port=config_service.qdrant.port,
                prefer_grpc=False
            )
            logger.info(f"Connecté à Qdrant ({config_service.qdrant.host}:{config_service.qdrant.port})")
        except Exception as e:
            logger.error(f"Échec de connexion: {e}")
            raise RuntimeError("Connexion Qdrant impossible")

    def collection_exists(self, collection_name: str) -> bool:
        """Vérifie l'existence d'une collection."""
        try:
            return self.client.collection_exists(collection_name)
        except Exception as e:
            logger.error(f"Erreur vérification collection: {e}")
            return False

    def create_collection(
        self,
        collection_name: str,
        vector_size: int,
        distance: str = "Cosine"
    ) -> None:
        """
        Crée ou remplace une collection.
        Le vecteur utilisé pour les documents devra être de dimension `vector_size`.
        """
        try:
            # Suppression de la collection existante (si présente)
            if self.collection_exists(collection_name):
                logger.warning(f"Suppression collection existante: {collection_name}")
                self.client.delete_collection(collection_name)

            # Conversion de la distance en énumération
            distance_enum = models.Distance[distance.upper()]

            # Création de la collection avec la configuration des vecteurs
            self.client.create_collection(
                collection_name=collection_name,
                vectors_config=models.VectorParams(
                    size=vector_size,
                    distance=distance_enum
                )
            )
            logger.info(f"Collection créée: {collection_name}")
        except KeyError:
            error_msg = f"Distance invalide: {distance}. Options: COSINE, EUCLID, DOT"
            logger.error(error_msg)
            raise ValueError(error_msg)
        except Exception as e:
            logger.error(f"Échec création collection: {e}")
            raise RuntimeError(f"Échec création collection: {e}")

    def upsert_document(
        self,
        collection_name: str,
        document_id: str,
        vector: List[float],
        payload: Dict[str, Any]
    ) -> None:
        """
        Insère ou met à jour un document dans la collection.
        S'assure que le vecteur est une liste plate de nombres (floats).
        """
        try:
            # Conversion du vecteur s'il s'agit par exemple d'un numpy.ndarray
            if hasattr(vector, "tolist"):
                vector = vector.tolist()
            # Si le vecteur est une liste de listes, on sélectionne la première
            if isinstance(vector, list) and vector and isinstance(vector[0], list):
                vector = vector[0]
            # Conversion explicite en float
            vector = [float(x) for x in vector]

            point = models.PointStruct(
                id=document_id,
                vector=vector,
                payload=payload
            )

            self.client.upsert(
                collection_name=collection_name,
                wait=True,
                points=[point]
            )
            logger.info(f"Document upserté: {document_id}")
        except Exception as e:
            logger.error(f"Échec upsert document {document_id}: {e}")
            raise

    def get_document(
        self,
        collection_name: str,
        document_id: str
    ) -> Optional[List[Record]]:
        """
        Récupère un document par son ID et renvoie toutes ses données (ID, vecteur et payload)
        sous forme d'une liste de Record.
        """
        try:
            response = self.client.retrieve(
                collection_name=collection_name,
                ids=[document_id],
                with_vectors=True,
                with_payload=True
            )
            if not response:
                return None
            return response
        except Exception as e:
            logger.error(f"Erreur récupération document {document_id}: {e}")
            return None

    from typing import List, Dict, Any

    def search_similar(
            self,
            collection_name: str,
            query_vector: List[float],
            limit: int = 3
    ) -> List[Dict[str, Any]]:
        """
        Recherche des documents similaires à partir d'un vecteur de requête.
        Supporte à la fois les collections standard et hybrides.
        
        Pour les collections hybrides, utilise le vecteur 'dense' par défaut.
        
        Retourne une liste de dictionnaires contenant l'ID, le score et le payload de chaque résultat.
        """
        try:
            # Conversion du vecteur de requête si nécessaire
            if hasattr(query_vector, "tolist"):
                query_vector = query_vector.tolist()
            if isinstance(query_vector, list) and query_vector and isinstance(query_vector[0], list):
                query_vector = query_vector[0]
            query_vector = [float(x) for x in query_vector]
            
            # Vérifier si la collection est hybride
            # Pour cela, nous essayons d'abord une recherche simple
            # Si ça échoue avec l'erreur "Collection requires specified vector name", alors c'est hybride
            is_hybrid = False
            try:
                # Essayer une recherche directe
                logger.info(f"Test de recherche simple sur {collection_name} (détection de type de collection)")
                self.client.search(
                    collection_name=collection_name,
                    query_vector=query_vector,
                    limit=1
                )
                logger.info(f"Collection {collection_name} détectée comme standard")
            except Exception as e:
                error_message = str(e).lower()
                if "vector name" in error_message and "dense" in error_message:
                    is_hybrid = True
                    logger.info(f"Collection {collection_name} détectée comme hybride (contient les vecteurs nommés)")
                else:
                    logger.warning(f"Erreur lors du test de la collection: {e}")
            
            # Effectuer la recherche appropriée selon le type de collection
            if is_hybrid:
                logger.info(f"Utilisation de la recherche hybride (vecteur 'dense') pour {collection_name}")
                # Créer un NamedVector correctement formaté pour les collections hybrides
                
                named_vector = NamedVector(
                    name="dense",
                    vector=query_vector
                )
                
                search_result = self.client.search(
                    collection_name=collection_name,
                    query_vector=named_vector,
                    limit=limit
                )
            else:
                # Collection standard, utiliser la recherche simple
                search_result = self.client.search(
                    collection_name=collection_name,
                    query_vector=query_vector,
                    limit=limit
                )
            
            # Transformation des résultats
            formatted_results = []
            for res in search_result:
                result = {
                    "id": res.id,
                    "score": res.score,
                    **res.payload
                }
                formatted_results.append(result)
            
            return formatted_results
            
        except Exception as e:
            logger.error(f"Erreur recherche similaires: {e}")
            # Débogage amélioré
            if hasattr(e, "__dict__"):
                logger.debug(f"Détails de l'erreur: {e.__dict__}")
            return []

    def _debug_response_structure(self, obj, max_depth=2, current_depth=0) -> None:
        """
        Affiche la structure d'un objet de réponse pour faciliter le débogage.
        """
        if current_depth > max_depth:
            return
            
        if obj is None:
            logger.info("Objet de réponse: None")
            return
            
        try:
            # Structure de l'objet
            logger.info(f"Type d'objet: {type(obj).__name__}")
            
            # Attributs
            attrs = dir(obj)
            important_attrs = [attr for attr in attrs if not attr.startswith('_') and not callable(getattr(obj, attr))]
            logger.info(f"Attributs principaux: {', '.join(important_attrs) or 'aucun'}")
            
            # Pour les objets itérables
            if hasattr(obj, '__iter__') and not isinstance(obj, (str, bytes, dict)):
                try:
                    first_items = list(obj)[:2]  # Prendre uniquement les 2 premiers éléments
                    if first_items:
                        logger.info(f"Premier élément de type: {type(first_items[0]).__name__}")
                        if current_depth < max_depth:
                            # Analyser récursivement le premier élément
                            self._debug_response_structure(first_items[0], max_depth, current_depth + 1)
                except Exception as e:
                    logger.warning(f"Impossible d'itérer sur l'objet: {e}")
            
            # Pour les objets dict-like
            if hasattr(obj, 'items') or isinstance(obj, dict):
                try:
                    keys = list(obj.keys())[:5] if hasattr(obj, 'keys') else []
                    logger.info(f"Clés principales: {', '.join(str(k) for k in keys) or 'aucune'}")
                except Exception as e:
                    logger.warning(f"Impossible d'accéder aux clés: {e}")
                    
            # Représentation en JSON si possible
            try:
                if hasattr(obj, '__dict__'):
                    logger.info(f"Aperçu JSON: {json.dumps(obj.__dict__, default=str)[:100]}...")
            except Exception:
                pass
                
        except Exception as e:
            logger.warning(f"Erreur lors de l'analyse de la structure: {e}")

    def delete_document(
        self,
        collection_name: str,
        document_id: str
    ) -> None:
        """
        Supprime un document identifié par son ID dans la collection.
        """
        try:
            self.client.delete(
                collection_name=collection_name,
                points_selector=models.PointIdsList(points=[document_id])
            )
            logger.info(f"Document supprimé: {document_id}")
        except Exception as e:
            logger.error(f"Échec suppression document {document_id}: {e}")
            raise

    def update_document_metadata(
        self,
        collection_name: str,
        document_id: str,
        new_metadata: Dict[str, Any]
    ) -> None:
        """
        Met à jour les métadonnées (payload) d'un document.
        """
        try:
            self.client.set_payload(
                collection_name=collection_name,
                payload=new_metadata,
                points=[document_id]
            )
            logger.info(f"Métadonnées mises à jour: {document_id}")
        except Exception as e:
            logger.error(f"Échec mise à jour métadonnées {document_id}: {e}")
            raise

    def create_hybrid_collection(
        self,
        collection_name: str,
        dense_vector_size: int = 768,
        entity_vector_size: int = 768,
        sparse_vector_size: int = 10000,
        distance: str = "Cosine"
    ) -> None:
        """
        Crée une collection hybride avec plusieurs espaces vectoriels : dense, entités et épars.
        
        Args:
            collection_name: Nom de la collection
            dense_vector_size: Taille du vecteur dense principal
            entity_vector_size: Taille du vecteur des entités
            sparse_vector_size: Taille du vecteur épars (tokens)
            distance: Métrique de distance (Cosine, Dot, Euclid)
        """
        try:
            # Suppression de la collection existante (si présente)
            if self.collection_exists(collection_name):
                logger.warning(f"Suppression collection hybride existante: {collection_name}")
                self.client.delete_collection(collection_name)

            # Conversion de la distance en énumération
            distance_enum = models.Distance[distance.upper()]
            
            # Définition des configurations de vecteurs
            vectors_config = {
                "dense": models.VectorParams(
                    size=dense_vector_size,
                    distance=distance_enum
                ),
                "entity": models.VectorParams(
                    size=entity_vector_size,
                    distance=distance_enum
                ),
                "sparse": models.VectorParams(
                    size=sparse_vector_size,
                    distance=models.Distance.DOT  # Dot product pour vecteurs épars
                )
            }

            # Création de la collection avec les configurations multiples
            self.client.create_collection(
                collection_name=collection_name,
                vectors_config=vectors_config
            )
            logger.info(f"Collection hybride créée: {collection_name}")
        except KeyError:
            error_msg = f"Distance invalide: {distance}. Options: COSINE, EUCLID, DOT"
            logger.error(error_msg)
            raise ValueError(error_msg)
        except Exception as e:
            logger.error(f"Échec création collection hybride: {e}")
            raise RuntimeError(f"Échec création collection hybride: {e}")

    def upsert_hybrid_document(
        self,
        collection_name: str,
        document_id: str,
        vectors: Dict[str, List[float]],
        payload: Dict[str, Any]
    ) -> None:
        """
        Insère ou met à jour un document dans une collection hybride avec plusieurs vecteurs.
        
        Args:
            collection_name: Nom de la collection
            document_id: ID du document
            vectors: Dictionnaire des vecteurs (ex: {"dense": [...], "entity": [...], "sparse": [...]})
            payload: Métadonnées du document
        """
        try:
            # Conversion et normalisation des vecteurs
            normalized_vectors = {}
            for vec_name, vector in vectors.items():
                # Conversion du vecteur s'il s'agit par exemple d'un numpy.ndarray
                if hasattr(vector, "tolist"):
                    vector = vector.tolist()
                # Si le vecteur est une liste de listes, on sélectionne la première
                if isinstance(vector, list) and vector and isinstance(vector[0], list):
                    vector = vector[0]
                # Conversion explicite en float
                normalized_vectors[vec_name] = [float(x) for x in vector]

            point = models.PointStruct(
                id=document_id,
                vector=normalized_vectors,
                payload=payload
            )

            self.client.upsert(
                collection_name=collection_name,
                wait=True,
                points=[point]
            )
            logger.info(f"Document hybride upserté: {document_id}")
        except Exception as e:
            logger.error(f"Échec upsert document hybride {document_id}: {e}")
            raise

    def hybrid_search(
        self,
        collection_name: str,
        vectors: Dict[str, Union[List[float], Dict[str, Any]]],
        limit: int = 10,
        filter_conditions: Optional[Dict[str, Any]] = None
    ) -> List[Dict[str, Any]]:
        """
        Effectue une recherche hybride en utilisant plusieurs vecteurs avec pondération.
        
        Args:
            collection_name: Nom de la collection
            vectors: Dictionnaire des vecteurs de requête, avec poids optionnels
                    Format: {"dense": vector_list} ou 
                            {"dense": {"vector": vector_list, "weight": 0.7}}
            limit: Nombre maximum de résultats
            filter_conditions: Conditions de filtrage (optionnel)
            
        Returns:
            Liste des résultats de recherche (points)
        """
        try:
            from qdrant_client.models import NamedVector

            # Normalisation des vecteurs et préparation des NamedVectors
            named_vectors = []
            weights = {}
            
            for vec_name, value in vectors.items():
                # Extraction et normalisation du vecteur
                if isinstance(value, dict) and "vector" in value:
                    # Format avec poids
                    vector = value["vector"]
                    weight = value.get("weight", 1.0)
                else:
                    # Format simple (vecteur seul)
                    vector = value
                    weight = 1.0
                
                # Normalisation du vecteur
                if hasattr(vector, "tolist"):
                    vector = vector.tolist()
                if isinstance(vector, list) and vector and isinstance(vector[0], list):
                    vector = vector[0]
                vector = [float(x) for x in vector]
                
                # Création du NamedVector
                named_vector = NamedVector(
                    name=vec_name,
                    vector=vector
                )
                
                named_vectors.append(named_vector)
                weights[vec_name] = weight
            
            # Création du filtre si nécessaire
            search_filter = None
            if filter_conditions:
                search_filter = self._build_filter(filter_conditions)
            
            # Cas simple: un seul vecteur sans poids particulier
            if len(named_vectors) == 1 and weights[named_vectors[0].name] == 1.0:
                logger.info(f"Recherche simple avec vecteur nommé '{named_vectors[0].name}' sur {collection_name}")
                response = self.client.search(
                    collection_name=collection_name,
                    query_vector=named_vectors[0],
                    limit=limit,
                    query_filter=search_filter,
                    with_payload=True
                )
            else:
                # Approche 1: Trouver le vecteur principal (généralement 'dense') et l'utiliser seul
                # Cette approche est la plus simple et fonctionne bien dans la plupart des cas
                main_vector_name = "dense" if "dense" in weights else list(weights.keys())[0]
                main_vector_weight = weights[main_vector_name]
                main_vector = next((v for v in named_vectors if v.name == main_vector_name), named_vectors[0])
                
                logger.info(f"Recherche hybride simplifiée: utilisation du vecteur principal '{main_vector_name}' (poids {main_vector_weight:.1f})")
                
                response = self.client.search(
                    collection_name=collection_name,
                    query_vector=main_vector,
                    limit=limit,
                    query_filter=search_filter,
                    with_payload=True
                )
                
                # Ajouter un log pour mentionner les autres vecteurs qui n'ont pas été utilisés
                if len(named_vectors) > 1:
                    other_vectors = [v.name for v in named_vectors if v.name != main_vector_name]
                    logger.info(f"Note: les vecteurs secondaires {other_vectors} n'ont pas été utilisés dans cette recherche")
            
            # Transformation de la réponse
            results = []
            for point in response:
                results.append({
                    "id": point.id,
                    "score": point.score,
                    **point.payload
                })
            
            return results
            
        except Exception as e:
            logger.error(f"Erreur lors de la recherche hybride: {e}")
            # Débogage amélioré
            if hasattr(e, "__dict__"):
                logger.debug(f"Détails de l'erreur: {e.__dict__}")
            return []

    def _build_filter(self, conditions: Dict[str, Any]) -> models.Filter:
        """
        Construit un filtre Qdrant à partir d'un dictionnaire de conditions.
        
        Args:
            conditions: Dictionnaire de conditions de filtrage
            
        Returns:
            Filtre Qdrant
        """
        must_conditions = []
        
        for key, value in conditions.items():
            if key == "upload_date_range" and isinstance(value, dict):
                if "start" in value:
                    must_conditions.append(
                        models.FieldCondition(
                            key="upload_date",
                            range=models.Range(
                                gte=value["start"]
                            )
                        )
                    )
                if "end" in value:
                    must_conditions.append(
                        models.FieldCondition(
                            key="upload_date",
                            range=models.Range(
                                lte=value["end"]
                            )
                        )
                    )
            elif key.startswith("has_") and isinstance(value, bool) and value:
                list_name = key[4:]  # Retirer le préfixe "has_"
                must_conditions.append(
                    models.FieldCondition(
                        key=list_name,
                        match=models.MatchAny(any=True)
                    )
                )
            elif isinstance(value, (str, int, float, bool)):
                must_conditions.append(
                    models.FieldCondition(
                        key=key,
                        match=models.MatchValue(value=value)
                    )
                )
        
        return models.Filter(must=must_conditions) if must_conditions else None


# Instance singleton du service
qdrant_service = QdrantService()<|MERGE_RESOLUTION|>--- conflicted
+++ resolved
@@ -14,19 +14,7 @@
 logging.basicConfig(level=logging.INFO)
 logger = logging.getLogger(__name__)
 
-<<<<<<< HEAD
-=======
-# Charger les variables d'environnement
-load_dotenv()
-
-# Configuration Qdrant
-QDRANT_HOST = os.getenv("QDRANT_HOST", "localhost")
-QDRANT_PORT = int(os.getenv("QDRANT_PORT", 6333))
-
-# Mode développement pour éviter les erreurs de connexion
-DEV_MODE = os.getenv("DEV_MODE", "false").lower() == "true"
-
->>>>>>> c58fc1e5
+
 
 class QdrantService:
     _instance = None
